--- conflicted
+++ resolved
@@ -3,10 +3,7 @@
 """
 
 from random import random
-<<<<<<< HEAD
-=======
 
->>>>>>> 483deae3
 from skeleton.actions import Action, CallAction, CheckAction, RaiseAction
 from skeleton.states import GameState, TerminalState, RoundState
 from skeleton.states import NUM_ROUNDS, STARTING_STACK, BIG_BLIND, SMALL_BLIND
@@ -33,8 +30,7 @@
     def handle_new_round(self, game_state: GameState, round_state: RoundState, active: int) -> None:
         """
         Called when a new round starts. Called NUM_ROUNDS times.
-
-<<<<<<< HEAD
+        
         Args:
             game_state (GameState): The state of the game.
             round_state (RoundState): The state of the round.
@@ -48,28 +44,12 @@
         #round_num = game_state.round_num # the round number from 1 to NUM_ROUNDS
         #my_cards = round_state.hands[active] # your cards
         #big_blind = bool(active) # True if you are the big blind
-=======
-        Arguments:
-        game_state: the GameState object.
-        round_state: the RoundState object.
-        active: your player's index.
-
-        Returns:
-        Nothing.
-        """
-        # my_bankroll = game_state.bankroll  # the total number of chips you've gained or lost from the beginning of the game to the start of this round
-        # game_clock = game_state.game_clock  # the total number of seconds your bot has left to play this game
-        # round_num = game_state.round_num  # the round number from 1 to NUM_ROUNDS
-        # my_cards = round_state.hands[active]  # your cards
-        # big_blind = bool(active)  # True if you are the big blind
->>>>>>> 483deae3
         pass
 
     def handle_round_over(self, game_state: GameState, terminal_state: TerminalState, active: int) -> None:
         """
         Called when a round ends. Called NUM_ROUNDS times.
 
-<<<<<<< HEAD
         Args:
             game_state (GameState): The state of the game.
             terminal_state (TerminalState): The state of the round when it ended.
@@ -86,31 +66,10 @@
         pass
 
     def get_action(self, game_state: GameState, round_state: RoundState, active: int) -> Action:
-=======
-        Arguments:
-        game_state: the GameState object.
-        terminal_state: the TerminalState object.
-        active: your player's index.
-
-        Returns:
-        Nothing.
-        """
-        # my_delta = terminal_state.deltas[active]  # your bankroll change from this round
-        # previous_state = terminal_state.previous_state  # RoundState before payoffs
-        # street = previous_state.street  # 0, 3, 4, or 5 representing when this round ended
-        # my_cards = previous_state.hands[active]  # your cards
-        # opp_cards = previous_state.hands[1-active]  # opponent's cards or [] if not revealed
-        pass
-
-    def get_action(
-        self, game_state: GameState, round_state: RoundState, active: int
-    ) -> None:
->>>>>>> 483deae3
         """
         Where the magic happens - your code should implement this function.
         Called any time the engine needs an action from your bot.
 
-<<<<<<< HEAD
         Args:
             game_state (GameState): The state of the game.
             round_state (RoundState): The state of the round.
@@ -135,43 +94,12 @@
             min_raise, max_raise = round_state.raise_bounds() # the smallest and largest numbers of chips for a legal bet/raise
             min_cost = min_raise - my_pip # the cost of a minimum bet/raise
             max_cost = max_raise - my_pip # the cost of a maximum bet/raise
-=======
-        Arguments:
-        game_state: the GameState object.
-        round_state: the RoundState object.
-        active: your player's index.
-
-        Returns:
-        Your action.
-        """
-        # May be useful, but you may choose to not use.
-        legal_actions = round_state.legal_actions()  # the actions you are allowed to take
-        street = round_state.street  # 0, 3, 4, or 5 representing pre-flop, flop, turn, or river respectively
-        my_cards = round_state.hands[active]  # your cards
-        board_cards = round_state.deck[:street]  # the board cards
-        my_pip = round_state.pips[active]  # the number of chips you have contributed to the pot this round of betting
-        opp_pip = round_state.pips[1-active]  # the number of chips your opponent has contributed to the pot this round of betting
-        my_stack = round_state.stacks[active]  # the number of chips you have remaining
-        opp_stack = round_state.stacks[1-active]  # the number of chips your opponent has remaining
-        continue_cost = opp_pip - my_pip  # the number of chips needed to stay in the pot
-        my_contribution = STARTING_STACK - my_stack  # the number of chips you have contributed to the pot
-        opp_contribution = STARTING_STACK - opp_stack  # the number of chips your opponent has contributed to the pot
-
-        if RaiseAction in legal_actions:
-           min_raise, max_raise = round_state.raise_bounds()  # the smallest and largest numbers of chips for a legal bet/raise
-           min_cost = min_raise - my_pip  # the cost of a minimum bet/raise
-           max_cost = max_raise - my_pip  # the cost of a maximum bet/raise
->>>>>>> 483deae3
 
         if RaiseAction in legal_actions and random() < 0.99:
             return RaiseAction(max_raise)
         if CheckAction in legal_actions:
             return CheckAction()
         return CallAction()
-<<<<<<< HEAD
-=======
-
->>>>>>> 483deae3
 
 if __name__ == '__main__':
     run_bot(Player(), parse_args())