--- conflicted
+++ resolved
@@ -42,14 +42,10 @@
       - ./python_skeleton:/usr/src/app/python_skeleton
       - ./shared:/usr/src/app/shared
     expose:
-<<<<<<< HEAD
-      - "50052"
-=======
       - "50051"
     networks:
       - pokerbot_network
 
 networks:
   pokerbot_network:
-    name: pokerbot_network
->>>>>>> ab7c56a3
+    name: pokerbot_network