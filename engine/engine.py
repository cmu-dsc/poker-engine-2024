--- conflicted
+++ resolved
@@ -3,6 +3,7 @@
 """
 
 from collections import deque
+from io import StringIO
 import os
 from typing import Deque, List
 import csv
@@ -186,16 +187,10 @@
             return
 
         print("Starting match...")
-<<<<<<< HEAD
+        original_players = self.players.copy()
         for self.round_num in range(1, NUM_ROUNDS + 1):
             if self.round_num % 50 == 0:
                 print(f"Starting round {self.round_num}...")
-=======
-        original_players = self.players.copy()
-        for round_num in range(1, NUM_ROUNDS + 1):
-            if round_num % 50 == 0:
-                print(f"Starting round {round_num}...")
->>>>>>> 1f0683ac
                 print(
                     f"{self.players[0].name} remaining time: {self.players[0].game_clock}"
                 )
@@ -208,8 +203,12 @@
             self.players = self.players[::-1]  # Alternate the dealer
 
         original_players
-        self.log.append(f"{original_players[0].name} Bankroll: {original_players[0].bankroll}")
-        self.log.append(f"{original_players[1].name} Bankroll: {original_players[1].bankroll}")
+        self.log.append(
+            f"{original_players[0].name} Bankroll: {original_players[0].bankroll}"
+        )
+        self.log.append(
+            f"{original_players[1].name} Bankroll: {original_players[1].bankroll}"
+        )
 
         self._finalize_log()
         add_match_entry(original_players[0].bankroll, original_players[1].bankroll)
@@ -218,52 +217,40 @@
         """
         Finalizes the game log, writing it to a file and uploading it.
         """
-<<<<<<< HEAD
-        csvlog_filename = os.path.join(LOGS_DIRECTORY, f"{GAME_LOG_FILENAME}.csv")
-        csvlog_index = 1
-        while os.path.exists(csvlog_filename):
-            csvlog_filename = os.path.join(
-                LOGS_DIRECTORY, f"{GAME_LOG_FILENAME}_{csvlog_index}.csv"
-            )
-            csvlog_index += 1
-
-        with open(csvlog_filename, "w", newline="") as file:
-            writer = csv.writer(file)
-            # Write the data to the file
-            for row in self.csvlog:
-                writer.writerow(row)
-
-        print(f'CSV file "{csvlog_filename}" has been created and populated with data.')
-=======
+        csv_filename = os.path.join(LOGS_DIRECTORY, f"{GAME_LOG_FILENAME}.csv")
+        self._upload_or_write_file(self.csvlog, csv_filename, is_csv=True)
+
         log_filename = os.path.join(LOGS_DIRECTORY, f"{GAME_LOG_FILENAME}.txt")
-
-        if not upload_logs(self.log, f"{GAME_LOG_FILENAME}.txt"):
-            os.makedirs(LOGS_DIRECTORY, exist_ok=True)
-            log_idx = 1
-            while os.path.exists(log_filename):
-                log_filename = os.path.join(
-                    LOGS_DIRECTORY, f"{GAME_LOG_FILENAME}_{log_idx}.txt"
-                )
-                log_idx += 1
-            print(f"Writing {log_filename}")
-            with open(log_filename, "w") as log_file:
-                log_file.write("\n".join(self.log))
+        self._upload_or_write_file(self.log, log_filename)
 
         for player in self.players:
             player_log_dir = os.path.join(LOGS_DIRECTORY, player.name)
             log_filename = os.path.join(player_log_dir, f"{BOT_LOG_FILENAME}.txt")
-            if not upload_logs(player.log, f"{player.name}/{BOT_LOG_FILENAME}.txt"):
-                os.makedirs(player_log_dir, exist_ok=True)
-                log_idx = 1
-                while os.path.exists(log_filename):
-                    log_filename = os.path.join(
-                        player_log_dir, f"{BOT_LOG_FILENAME}_{log_idx}.txt"
-                    )
-                    log_idx += 1
-                print(f"Writing {log_filename}")
-                with open(log_filename, "w") as log_file:
-                    log_file.write("\n".join(player.log))
->>>>>>> 1f0683ac
+            self._upload_or_write_file(player.log, log_filename)
+
+    def _upload_or_write_file(self, content, base_filename, is_csv=False):
+        filename = self._get_unique_filename(base_filename)
+        if not upload_logs(content, filename):
+            os.makedirs(os.path.dirname(filename), exist_ok=True)
+            print(f"Writing {filename}")
+            mode = "w"
+            newline = "" if is_csv else None
+            with open(filename, mode, newline=newline) as file:
+                if is_csv:
+                    writer = csv.writer(file)
+                    writer.writerows(content)
+                else:
+                    file.write("\n".join(content))
+
+    @staticmethod
+    def _get_unique_filename(base_filename):
+        file_idx = 1
+        filename, ext = os.path.splitext(base_filename)
+        unique_filename = base_filename
+        while os.path.exists(unique_filename):
+            unique_filename = f"{filename}_{file_idx}{ext}"
+            file_idx += 1
+        return unique_filename
 
     def _validate_action(
         self, action: Action, round_state: RoundState, player_name: str
