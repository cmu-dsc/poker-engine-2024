--- conflicted
+++ resolved
@@ -1,14 +1,13 @@
+import csv
 from datetime import datetime
+from io import StringIO
 import os
-<<<<<<< HEAD
-=======
-from typing import List
+from typing import List, Union
 
 from google.auth import default
 from google.auth.exceptions import DefaultCredentialsError
 from google.cloud import bigquery
 from google.cloud import storage
->>>>>>> 1f0683ac
 
 # PARAMETERS TO CONTROL THE BEHAVIOR OF THE GAME ENGINE
 
@@ -43,9 +42,6 @@
 NUM_ROUNDS = 1000
 STARTING_STACK = 400
 BIG_BLIND = 2
-<<<<<<< HEAD
-SMALL_BLIND = 1
-=======
 SMALL_BLIND = 1
 
 
@@ -61,12 +57,12 @@
         return None
 
 
-def upload_logs(log: List[str], log_filename: str) -> bool:
+def upload_logs(log: Union[List[str], List[List[str]]], log_filename: str) -> bool:
     """
     Uploads the logs to a Google Cloud Storage bucket.
 
     Args:
-        log (List[str]): The list of log messages to upload.
+        log (Union[List[str], List[List[str]]]): The list of log messages or CSV rows to upload.
         log_filename (str): The filename to use for the uploaded log file.
 
     Returns:
@@ -78,15 +74,19 @@
         return False
 
     storage_client = storage.Client(credentials=credentials)
-
     bucket = storage_client.bucket(BUCKET_NAME)
 
     log_path = f"match_{MATCH_ID}/{log_filename}"
-
     blob = bucket.blob(log_path)
 
-    log_content = "\n".join(log)
-    blob.upload_from_string(log_content)
+    if isinstance(log[0], str):
+        log_content = "\n".join(log)
+        blob.upload_from_string(log_content)
+    else:
+        csv_buffer = StringIO()
+        csv_writer = csv.writer(csv_buffer)
+        csv_writer.writerows(log)
+        blob.upload_from_string(csv_buffer.getvalue(), content_type="text/csv")
 
     print(f"Logs uploaded to {BUCKET_NAME}/{log_path}")
     return True
@@ -138,5 +138,4 @@
     if errors:
         print(f"Encountered errors while inserting row: {errors}")
     else:
-        print("Match entry added successfully.")
->>>>>>> 1f0683ac
+        print("Match entry added successfully.")