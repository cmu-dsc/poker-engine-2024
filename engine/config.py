--- conflicted
+++ resolved
@@ -30,11 +30,7 @@
 ACTION_REQUEST_TIMEOUT = 2
 ACTION_REQUEST_RETRIES = 2
 ENFORCE_GAME_CLOCK = True
-<<<<<<< HEAD
-STARTING_GAME_CLOCK = 600.0
-=======
 STARTING_GAME_CLOCK = 300.0
->>>>>>> ab7c56a3
 
 # THE GAME VARIANT FIXES THE PARAMETERS BELOW
 NUM_ROUNDS = 1000
